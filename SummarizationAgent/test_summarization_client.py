import asyncio
from trento_agent_sdk.a2a_client import A2AClient
import logging


logging.basicConfig(
    level=logging.DEBUG, format="%(asctime)s - %(levelname)s - %(message)s"
)
logger = logging.getLogger(__name__)



async def main():
    # Create an A2A client
    async with A2AClient("http://localhost:8000") as client:
        # Get the agent card to see what the agent can do
        agent_card = await client.get_agent_card()
        print(f"Connected to agent: {agent_card.name}")
        print(f"Description: {agent_card.description}")

        # Send a summarization task to the agent
        print("\nSending summarization task to the agent...")

        # Example text to summarize
        text_to_summarize = """
<<<<<<< HEAD
        summarize the content of the following file: C:/Users/loren/Desktop/test.pdf
=======
        summarize the content of the following video: /Users/marcomorandin/Desktop/AI-Design/AI-design/SummarizationAgent/intervista.mov
>>>>>>> 7003cff1
        """

        response = await client.send_task(text_to_summarize)

        # Access the result attribute
        task_id = response.result.id
        print(f"Task ID: {task_id}")

        # Wait for the task to complete
        print("Waiting for task to complete...")
        result = await client.wait_for_task_completion(task_id)

        # Print the result
        if result.result and result.result.status and result.result.status.message:
            message = result.result.status.message
            if message.parts:
                for part in message.parts:
                    if hasattr(part, "text"):
                        print(f"\nSummarization result: {part.text}")


if __name__ == "__main__":
    asyncio.run(main())<|MERGE_RESOLUTION|>--- conflicted
+++ resolved
@@ -1,13 +1,5 @@
 import asyncio
 from trento_agent_sdk.a2a_client import A2AClient
-import logging
-
-
-logging.basicConfig(
-    level=logging.DEBUG, format="%(asctime)s - %(levelname)s - %(message)s"
-)
-logger = logging.getLogger(__name__)
-
 
 
 async def main():
@@ -23,11 +15,7 @@
 
         # Example text to summarize
         text_to_summarize = """
-<<<<<<< HEAD
-        summarize the content of the following file: C:/Users/loren/Desktop/test.pdf
-=======
         summarize the content of the following video: /Users/marcomorandin/Desktop/AI-Design/AI-design/SummarizationAgent/intervista.mov
->>>>>>> 7003cff1
         """
 
         response = await client.send_task(text_to_summarize)
