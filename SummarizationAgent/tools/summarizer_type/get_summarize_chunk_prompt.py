--- conflicted
+++ resolved
@@ -1,20 +1,3 @@
-<<<<<<< HEAD
-from .prompts.prompt import summary_prompt
-from .prompts.prompt import fix_formulas_prompt
-import json
-from dotenv import load_dotenv
-import os
-import requests
-
-load_dotenv()
-
-grok_chat_url="https://api.groq.com/openai/v1/chat/completions"
-grok_api_key=os.getenv("GROQ_API_KEY")
-
-
-def summarize_chunk(chunk_to_summarize:str, summary_type: str="technical") -> str:
-    """Summarize the provided text choosing among this four summary types:
-=======
 from typing import List
 import os
 from openai import OpenAI
@@ -34,48 +17,12 @@
     """Summarizes a chunk of text using Gemini API.
 
     Available summary types:
->>>>>>> 7003cff1
     - "standard": Standard Summary
     - "technical": Technical Summary
     - "key_points": Key Points Summary
     - "layman": Simplified Summary
 
     Args:
-<<<<<<< HEAD
-        chunk_to_summarize (str): The input text that needs to be summarized.
-        summary_type (str): The type of summary to generate.
-
-
-    Returns:
-        str: Summary of the chunk
-    """
-    SYSTEM_PROMPT= summary_prompt(summary_type)
-    system = SYSTEM_PROMPT
-    user_payload = {
-        "chunk_to_summarize": chunk_to_summarize
-    }
-
-    messages = [
-        {"role": "system",  "content": system},
-        {"role": "user",    "content": json.dumps(user_payload)}
-    ]
-
-    resp = requests.post(
-        grok_chat_url,
-        headers={
-            "Authorization": f"Bearer {grok_api_key}",
-            "Content-Type": "application/json"
-        },
-        json={
-            "model": "llama-3.3-70b-versatile",
-            "messages": messages,
-            "temperature": 0.0
-        }
-    )
-    resp.raise_for_status()
-    content = resp.json()["choices"][0]["message"]["content"]
-    return content
-=======
         text (str): The text chunk to summarize.
         summary_type (str): The type of summary to generate.
 
@@ -104,5 +51,4 @@
     )
 
     # Return the actual summary, not just the prompt
-    return response.choices[0].message.content
->>>>>>> 7003cff1
+    return response.choices[0].message.content