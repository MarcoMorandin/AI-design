--- conflicted
+++ resolved
@@ -44,18 +44,6 @@
     name="Summarization Agent",
     system_prompt="""You are an agent that summarizes text from various sources. You MUST follow this exact process using the provided tools:
 
-<<<<<<< HEAD
-For each step, use the appropiate tool DON'T do it in one shot. Using the appropiate tool, the perfermormance will be much better
-
-When given a document or video, follow these steps:
-1. Extract the text using the appropriate tool (getTextFromPdf or getTextFromVideo)
-2. If the text is long, use get_chunks tool to split it into manageable pieces
-3. For each chunk, use summarize_chunk tool to generate a summary
-4. Combine the summaries using generate_final_summary tool
-5. Ensure proper formatting with get_correct_format tool
-
-ENSURE THAT YOU FOLLOW ALL THE STEPS ABOVE""",
-=======
 1. EXTRACTION: Extract the text using ONLY the appropriate tool:
    - For PDFs: Use the getTextFromPdf tool
    - For videos: Use the getTextFromVideo tool
@@ -77,7 +65,6 @@
    - Apply any final formatting corrections
 
 DO NOT skip any steps. DO NOT try to complete any step without using the appropriate tool. Every step MUST use the corresponding tool. Your goal is to generate clear, well-structured summaries that accurately capture the key points of the original content.""",
->>>>>>> 7003cff1
     tool_manager=tool_manager,
     model="gemini-2.0-flash",  # Using Gemini model as seen in the code
     api_key=api_key,
