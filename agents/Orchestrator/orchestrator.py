import os
import asyncio
from dotenv import load_dotenv

from trento_agent_sdk.agent.agent import Agent
from trento_agent_sdk.a2a.models.AgentCard import AgentCard, AgentSkill
from trento_agent_sdk.a2a.TaskManager import TaskManager
from trento_agent_sdk.a2a_server import A2AServer
from trento_agent_sdk.tool.tool_manager import ToolManager
from trento_agent_sdk.agent.agent_manager import (
    AgentManager,
)  # <- make sure this path matches your package
from trento_agent_sdk.memory.memory import LongMemory

# from ..services.RAG.rag import RAG

# 1) Load env (if you need any keys for your LLM)
load_dotenv()

# 2) Build a ToolManager and AgentManager for the orchestrator
tool_manager = ToolManager()
<<<<<<< HEAD
agent_manager = AgentManager()


# 3) Register the SummarizationAgent as a remote agent
#    This will fetch its .well-known/agent.json and cache its card.
"""
async def register_summarizer():
    # adjust URL if your summarizer lives elsewhere
    card = await agent_manager.add_agent(
        alias="summarizer",
        server_url="http://localhost:8000"
    )
    print(f"Orchestrator discovered remote agent: {card.name}")
"""

async def register_all():
    # Summarization agent on port 8001
    card1 = await agent_manager.add_agent(
        alias="summarizer",
        server_url="http://localhost:8001"
    )
    print(f"Registered summarizer: {card1.name}")

    # RAG agent on port 8002
    card2 = await agent_manager.add_agent(
        alias="RAG",
        server_url="http://localhost:8002"
    )
    print(f"Registered RAG agent: {card2.name}")

=======
agent_manager = AgentManager(os.getenv("AGENT_REGISTRY_URL", "http://localhost:8000"))
>>>>>>> 2075421e


# Long memory

memory_prompt = (
    "You are the LongMemory of an orchestator agent that have the role of choosing the right agent or tool to fulfill the user request.\n"
    "You will receive two inputs:\n"
    "1) existing_memories: a JSON array of {id, topic, description}\n"
    "2) chat_history: a string of the latest conversation.\n\n"
    "First you should extract which external agent or tool the orchestator choose to fulfill the user request and store the it to help the orchestator in future choises\n"
    "If you found usefull information in the chast_history, add them to the list. "
    "If this new information replace some of the existing memories, replace them. "
    'Analyze the chat and return a JSON object with exactly one field: "memories_to_add". '
    "The value must be either:\n"
    "  • A list of objects, each with exactly these fields:\n"
    '      – "id": the existing memory id to update, OR null if new\n'
    '      – "topic": a label for the general area of memory (e.g. "agent_to_choose", "cuisine").\n'
    '      – "description": a comprenshicve description about the usefull information to remember.\n'
    '  • The string "NO_MEMORIES_TO_ADD" if nothing has changed.\n'
    "Do NOT include any other fields or commentary."
)

memory = LongMemory(user_id="orchestrator", memory_prompt=memory_prompt)


# 4) Define the orchestrator Agent itself
orchestrator_agent = Agent(
    name="Orchestrator Agent",
    system_prompt="""
        You are a highly capable orchestrator assistant. Your primary role is to precisely understand user requests and autonomously determine the best way to fulfill them. You must NEVER ask the user which agent or tool to use. Instead, ALWAYS delegate tasks directly and efficiently.

Follow this workflow strictly and automatically:

1. **Understand** the user's request clearly.
2. **Evaluate** your locally available tools first. If a local tool perfectly matches the request, use it immediately without hesitation.
3. If local tools are insufficient or the request requires specialized knowledge or skills, **use the `list_delegatable_agents` tool** to automatically identify an appropriate remote agent based on their capabilities. NEVER ask the user; always select an agent autonomously.
4. **Automatically delegate** the task to the selected agent using the `delegate_task_to_agent` tool. Clearly and comprehensively formulate the sub-task, providing all relevant context the agent might require.
5. If neither local tools nor remote agents can fulfill the request adequately, or if synthesizing information yourself is optimal, **respond directly** to the user clearly and effectively.

    """,
    tool_manager=tool_manager,
    agent_manager=agent_manager,
    model="gemini-2.0-flash",
    api_key=os.getenv("GOOGLE_API_KEY"),
    base_url="https://generativelanguage.googleapis.com/v1beta/openai/",
    tool_required="auto",
    long_memory=memory,
    # final_tool="delegate_task_to_agent",
)

# 5) Define the Orchestrator’s own AgentCard
orchestrator_card = AgentCard(
    name="Orchestrator Agent",
    description="Orchestrate all the agent in the ecosystem",
    url="http://localhost:8000",
    version="1.0.0",
    skills=[
        AgentSkill(
            id="Orchestrator",
            name="Orchestrator Agent",
            description="Delegates requests to the correct agent or tool",
            examples=[
                "Summarize this PDF for me. It sends the request to the correct agent or tool",
            ],
        )
    ],
    default_input_modes=["text/plain"],
    default_output_modes=["text/plain"],
    provider="Your Org",
    documentation_url=None,
)

# 6) Build the TaskManager and A2AServer
task_manager = TaskManager()
a2a_server = A2AServer(
    agent=orchestrator_agent,
    agent_card=orchestrator_card,
    task_manager=task_manager,
    host="0.0.0.0",
    port=8000,
)

# 7) Register and run
if __name__ == "__main__":
    # we need to register the remote summarizer before starting
    print("Starting Orchestrator on http://localhost:8000")
    a2a_server.run()<|MERGE_RESOLUTION|>--- conflicted
+++ resolved
@@ -19,40 +19,7 @@
 
 # 2) Build a ToolManager and AgentManager for the orchestrator
 tool_manager = ToolManager()
-<<<<<<< HEAD
-agent_manager = AgentManager()
-
-
-# 3) Register the SummarizationAgent as a remote agent
-#    This will fetch its .well-known/agent.json and cache its card.
-"""
-async def register_summarizer():
-    # adjust URL if your summarizer lives elsewhere
-    card = await agent_manager.add_agent(
-        alias="summarizer",
-        server_url="http://localhost:8000"
-    )
-    print(f"Orchestrator discovered remote agent: {card.name}")
-"""
-
-async def register_all():
-    # Summarization agent on port 8001
-    card1 = await agent_manager.add_agent(
-        alias="summarizer",
-        server_url="http://localhost:8001"
-    )
-    print(f"Registered summarizer: {card1.name}")
-
-    # RAG agent on port 8002
-    card2 = await agent_manager.add_agent(
-        alias="RAG",
-        server_url="http://localhost:8002"
-    )
-    print(f"Registered RAG agent: {card2.name}")
-
-=======
 agent_manager = AgentManager(os.getenv("AGENT_REGISTRY_URL", "http://localhost:8000"))
->>>>>>> 2075421e
 
 
 # Long memory
