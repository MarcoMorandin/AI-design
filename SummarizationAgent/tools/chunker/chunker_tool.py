--- conflicted
+++ resolved
@@ -7,15 +7,9 @@
 logger = logging.getLogger(__name__)
 
 
-<<<<<<< HEAD
-def get_chunks(text:str)->List[str]:
-    """
-    Splits the input text into chunks using the specified chunker type.
-=======
 def get_chunks(text: str) -> List[str]:
     """
     Splits the input text into chunks using a standard algorithm that divides text into fixed-size chunks.
->>>>>>> 7003cff1
 
     Args:
         text (str): The input text to be chunked.
