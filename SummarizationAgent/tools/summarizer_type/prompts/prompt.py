--- conflicted
+++ resolved
@@ -62,14 +62,9 @@
 
 
 def fix_formulas_prompt():
-<<<<<<< HEAD
-    prompt=("""You must ensure that all the formulas (if present) are writtein in a correct latex format. If there is no latex format, you must convert the formulas to latex format. Just fix the error in latex format and return the correct latex with nothing else.""")
-    
-=======
     prompt = f"""You must ensure that all the formulas (if present) are writtein in a correct latex format. If there is no latex format, you must convert the formulas to latex format. Just fix the error in latex format and return the correct latex with nothing else. If there is no formula, return the orginal text without changing it.
     """
 
->>>>>>> 7003cff1
     return prompt
 
 
